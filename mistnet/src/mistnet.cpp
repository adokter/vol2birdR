--- conflicted
+++ resolved
@@ -44,9 +44,7 @@
 
 }
 
-<<<<<<< HEAD
 }
-
 
 // C callable interface to solve (A^T A + λ D) x = b
 //
@@ -97,6 +95,4 @@
       // Copy result to output
       std::memcpy(x_out, x.data_ptr<double>(), n * sizeof(double));
     }
-=======
->>>>>>> b72ce3b4
 }