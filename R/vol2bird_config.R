--- conflicted
+++ resolved
@@ -1,6 +1,8 @@
 #' Create a vol2bird configuration instance
 #' 
 #' Creates a vol2bird configuration instance of class `Rcpp_Vol2BirdConfig`
+#'
+#' @param config a configuration object to be copied.
 #'
 #' @return an object of class `Rcpp_Vol2BirdConfig`
 #' 
@@ -32,24 +34,17 @@
 #' config
 #' # change the maximum range included in the profile generation to 40 km:
 #' config$rangeMax <- 40000
-<<<<<<< HEAD
-#
-
-vol2bird_config <- function(){
-  output=Vol2BirdConfig$new()
-  output$mistNetPath <- file.path(find.package("vol2birdR"), "data", "mistnet_nexrad.pt")
-=======
 #' # make a copy of the configuration object:
 #' config_copy <- vol2bird_config(config)
 vol2bird_config <- function(config){
   if(missing(config)){
     output=Vol2BirdConfig$new()
+    output$mistNetPath <- file.path(find.package("vol2birdR"), "data", "mistnet_nexrad.pt")
   }
   else{
     assert_that(inherits(config,"Rcpp_Vol2BirdConfig"))
     output=Vol2BirdConfig$new(config)
   }
->>>>>>> 8573f466
   output
 }
 
