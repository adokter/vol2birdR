--- conflicted
+++ resolved
@@ -19,20 +19,14 @@
 
 ## Installation
 
-<<<<<<< HEAD
-**vol2BirdR** is available for all major platforms, namely Linux, OS X and Windows. The package depends on both PROJ and HDF5.
-
-### Requirements
-=======
 **Vol2BirdR** is available for all major platforms, namely Linux, OS X and Windows. The package depends on GSL, PROJ and HDF5.
 
-## System Requirements
->>>>>>> 224fa090
+### System Requirements
 
 For OS X and Linux the GNU Scientific Library (GSL), PROJ and HDF5 need to be installed.
 
-| System                                    | Command
-|:------------------------------------------|:---------------------------------------------|
-|**OS X (using Homebrew)**                  | `brew install hdf5@1.10 proj gsl`
-|**Debian-based systems (including Ubuntu)**| `sudo apt-get install libhdf5-dev libproj-dev gsl-bin libgsl-dev`
-|**Systems supporting yum and RPMs**        | `sudo yum install hdf5-devel proj-devel gsl gsl-devel`
+System | Command
+--- | ---
+OS X (using Homebrew) | `brew install hdf5@1.10 proj gsl`
+Debian-based systems (including Ubuntu) | `sudo apt-get install libhdf5-dev libproj-dev gsl-bin libgsl-dev`
+Systems supporting yum and RPMs | `sudo yum install hdf5-devel proj-devel gsl gsl-devel`