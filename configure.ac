--- conflicted
+++ resolved
@@ -101,155 +101,6 @@
   rm -f myconftest.c
 fi
 
-<<<<<<< HEAD
-with_proj6=no
-AC_ARG_ENABLE([proj6],
-  AS_HELP_STRING(--enable-proj6, [use the new PROJ6 API even if PROJ4 API is available. The default is @<:@disable@:>@ since PROJ6 API has issues, use with caution.]),
-  [with_proj6=$enableval], [with_proj6=$with_proj6])
-
-# unless forced, try to use PROJ4 first
-useproj6=no
-proj4ok=yes
-proj6ok=no
-
-# Keep track of LIBS before we start identifying PROJ
-saved_LIBS=${LIBS}
-
-PROJ_PKG_IDENTIFIED=no
-
-AC_MSG_CHECKING([for proj using pkg-config])
-if pkg-config proj; then
-  AC_MSG_RESULT([yes])
-
-  PROJ_PKG_IDENTIFIED=yes
-  
-  AC_MSG_CHECKING([for proj CFLAGS])
-  PROJ_CFLAGS=`pkg-config --cflags proj`
-  AC_MSG_RESULT($PROJ_CFLAGS)
-
-  AC_MSG_CHECKING([for proj LIBS])
-  PROJ_LIBS=`pkg-config --libs proj`
-  AC_MSG_RESULT($PROJ_LIBS)
-
-  AC_MSG_CHECKING([for static proj LIBS, if any])
-  STATIC_PROJ_LIBS=`pkg-config --static --libs proj`
-  AC_MSG_RESULT($STATIC_PROJ_LIBS)
-  
-  CPPFLAGS="${CPPFLAGS} ${PROJ_CFLAGS}"
-  LIBS="${LIBS} ${PROJ_LIBS}"
-else
-  AC_MSG_RESULT([no])
-fi
-
-# If we can't identify PROJ using pkg-config, we revert back to homebrew generic if we are running mac...
-if [[ "$PROJ_PKG_IDENTIFIED" = "no" ]]; then
-  kernelname=`uname -s | tr 'A-Z' 'a-z'`
-  ISMACOS=no
-  case "$kernelname" in
-  darwin*)
-    ISMACOS=yes
-    ;;
-  esac
-
-  HASHOMEBREW=no
-  HOMEBREWPREFIX=
-  if [[ "$ISMACOS" = "yes" ]]; then
-    AC_MSG_CHECKING(for homebrew)
-    which brew
-    if [[ $? -ne 0 ]]; then
-      AC_MSG_RESULT(not found)
-    else
-      HASHOMEBREW=yes  
-      AC_MSG_RESULT(found)
-    fi
-  
-    if [[ "$HASHOMEBREW" = "yes" ]]; then
-      AC_MSG_CHECKING(for homebrew prefix)
-      HOMEBREWPREFIX=`brew --prefix`
-      if [[ $? -ne 0 ]]; then
-        HOMEBREWPREFIX=
-        AC_MSG_RESULT(not found)
-      else
-        AC_MSG_RESULT($HOMEBREWPREFIX)
-      fi
-    fi
-  
-    if [[ "$HOMEBREWPREFIX" != "" ]]; then
-      LIBS="$LIBS -L$HOMEBREWPREFIX/lib"
-      CPPFLAGS="$CPPFLAGS -I$HOMEBREWPREFIX/include"
-    fi
-  fi
-fi
-
-# honor PKG_xx overrides
-LIBS="${PKG_LIBS} ${LIBS}"
-# for CPPFLAGS we will superfluously double R's flags
-# since we'll set PKG_CPPFLAGS with this, but that shouldn't hurt
-CPPFLAGS="${PKG_CPPFLAGS} ${CPPFLAGS}"
-
-AC_CHECK_HEADERS(proj_api.h,,[
-  AC_MSG_CHECKING([with ACCEPT_USE_OF_DEPRECATED_PROJ_API_H])
-  AC_MSG_RESULT([])
-  savCPPFLAGS="$CPPFLAGS"
-  CPPFLAGS="-DACCEPT_USE_OF_DEPRECATED_PROJ_API_H=1 $CPPFLAGS"
-  unset ac_cv_header_proj_api_h
-  AC_CHECK_HEADERS(proj_api.h,,[
-    proj4ok=no
-    CPPFLAGS="$savCPPFLAGS"
-  ])
-])
-
-if [[ "$proj4ok" = "yes" ]] ; then
-  AC_CHECK_LIB(proj, pj_init_plus,, [proj4ok=no])
-  if [[ "$proj4ok" = "no" && "$PROJ_PKG_IDENTIFIED" = "yes" ]]; then
-    AC_MSG_NOTICE([Retrying with static proj libraries])
-    LIBS="${saved_LIBS} ${STATIC_PROJ_LIBS}"
-    AC_CHECK_LIB(proj, pj_init_plus, [ 
-    	proj4ok=yes
-    	PROJ_LIBS="$STATIC_PROJ_LIBS" 
-    ], [
-    	LIBS="$saved_LIBS"
-    ])
-  elif [[ "$proj4ok" = "no" ]]; then
-    AC_MSG_NOTICE([Could not identify PROJ.4])
-  fi
-fi
-
-AC_MSG_CHECKING([whether to require PROJ6 API])
-if [[ "$with_proj6" = "yes" -o "$proj4ok" = "no" ]]; then
-  AC_MSG_RESULT([yes])
-  useproj6=yes
-else
-  AC_MSG_RESULT([no])
-fi
-
-if [[ "$useproj6" = "yes" ]]; then
-  savedp6_LIBS=$LIBS
-  proj6ok=yes
-  AC_CHECK_HEADERS(proj.h,, proj6ok=no)
-  if [[ "$proj6ok" = "yes" ]]; then
-    AC_CHECK_LIB(proj, proj_create_crs_to_crs,, proj6ok=no)
-    if [[ "$proj6ok" = "no" -a "$PROJ_PKG_IDENTIFIED" = "yes" ]]; then
-      AC_MSG_NOTICE([Retrying with static proj libraries])
-      LIBS="${saved_LIBS} ${STATIC_PROJ_LIBS}"
-      AC_CHECK_LIB(proj, proj_create_crs_to_crs, [ 
-    	  proj6ok=yes
-    	  PROJ_LIBS="$STATIC_PROJ_LIBS" 
-      ], [
-    	  LIBS="$savedp6_LIBS"
-      ])
-    elif [[ "$proj6ok" = "no" ]]; then
-      AC_MSG_NOTICE([Could not identify PROJ.6])
-    fi
-  fi
-fi
-
-AC_MSG_CHECKING([If proj6 is usable])
-AC_MSG_RESULT([$proj6ok])
-
-if [[ "$proj6ok" = "yes" ]]; then
-   CPPFLAGS="${CPPFLAGS}"
-=======
 AX_LIB_PROJ([])
 
 if [[ "$PROJ_SUPPRESSED" = "yes" ]]; then
@@ -260,7 +111,6 @@
   if [[ "$PROJ_VARIANT" = "4" ]]; then
     VOL2BIRD_CPPFLAGS="$VOL2BIRD_CPPFLAGS -DUSE_PROJ4_API=1"
   fi
->>>>>>> 834f977f
 else
   AC_MSG_ERROR([proj does not seem to be installed on your platform.])  
 fi
