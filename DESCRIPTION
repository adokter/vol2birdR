--- conflicted
+++ resolved
@@ -1,13 +1,8 @@
 Package: vol2birdR
 Type: Package
 Title: Vertical Profiles of Biological Signals in Weather Radar Data
-<<<<<<< HEAD
-Version: 0.2.2.9030
+Version: 0.2.2.9036
 Date: 2023-05-05
-=======
-Version: 0.2.2.9037
-Date: 2023-05-03
->>>>>>> e6b68ef9
 Authors@R: c(
     person("Anders", "Henja", email = "anders.henja@gmail.com", role = "aut",
     comment = "vol2birdR package author and author of RAVE and HLHDF libraries"),
