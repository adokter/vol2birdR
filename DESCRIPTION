Package: vol2birdR
Type: Package
Title: Vertical Profiles of Biological Signals in Weather Radar Data
<<<<<<< HEAD
Version: 1.0.0
Date: 2023-05-05
=======
Version: 0.2.2.9046
Date: 2023-05-17
>>>>>>> 7325c1a8
Authors@R: c(
    person("Anders", "Henja", email = "anders.henja@gmail.com", role = "aut",
    comment = "vol2birdR package author and author of RAVE and HLHDF libraries"),
    person("Adriaan M.", "Dokter", email = "amd427@cornell.edu", role = c("aut", "cre"),
    comment = c(ORCID = "0000-0001-6573-066X")),
    person("Alexander", "Tedeschi", email = "at744@cornell.edu", role = "ctb", comment = "contributor to vol2bird library"),
    person("Tsung-Yu", "Lin", role = "ctb", comment = "contributor MistNet segmentation model"),
    person("Subranshu", "Maji", email = "smaji@cs.umass.edu", role = "ctb", comment = "contributor MistNet segmentation model"),
    person("Daniel", "Sheldon", email = "sheldon@cs.umass.edu", role = "ctb", comment = "contributor MistNet segmentation model"),
    person("Bart", "Kranstauber", role = "ctb", email = "b.kranstauber@uva.nl",
    comment = c(ORCID = "0000-0001-8303-780X")),
    person("Jurriaan H.", "Spaaks", role = "ctb", comment = "contributor to vol2bird library"),
    person("Lourens", "Veen", role = "ctb", comment = "contributor to vol2bird library"),
    person("Iwan", "Holleman", role = "ctb", comment = "contributor to vol2bird library"),
    person("Hidde", "Leijnse", role = "ctb", comment = "contributor to vol2bird library"),
    person("John H.", "Merritt", role = c("ctb","cph"), comment = "author of RSL library"),
    person("Bart", "Kelley", role = "ctb", comment = "contributor and  maintainer of RSL library"),
    person("Mark", "Couture", role = "ctb", comment = "author of iris2odim add-on to RAVE library"),
    person("Daniel", "Falbel", role = "ctb", comment = "contributor of original idea for building with torch support"),
    person("Swedish Meteorological and Hydrological Institute, SMHI", role = "cph",
    comment = "copyright holder of HLHDF and RAVE libraries"),
    person("GloBAM", role = "fnd", comment = "https://globam.science")
  )
Description: 'R' implementation of the 'vol2bird' software for generating vertical profiles
    of birds and other biological signals in weather radar data. See Dokter et al.
    (2011) <doi:10.1098/rsif.2010.0116> for a paper describing the methodology.
License: LGPL (>= 3)
Language: en-US
URL: https://github.com/adokter/vol2birdR/, https://adriaandokter.com/vol2bird/
BugReports: https://github.com/adokter/vol2birdR/issues
Imports: 
    assertthat,
    methods,
    pkgbuild,
    Rcpp (>= 1.0.4),
    rlang, 
    utils,
    withr
LinkingTo: Rcpp, RcppGSL
RoxygenNote: 7.2.3
Roxygen: list(markdown = TRUE)
VignetteBuilder: knitr
SystemRequirements: GNU make, GSL, HDF5, PROJ
NeedsCompilation: yes
RcppModules: RaveIO, PolarVolume, Vol2Bird, Vol2BirdConfig
Suggests: 
    knitr,
    rmarkdown,
    testthat (>= 3.0.0)
Config/testthat/edition: 3
Copyright: file COPYRIGHTS
Encoding: UTF-8<|MERGE_RESOLUTION|>--- conflicted
+++ resolved
@@ -1,13 +1,8 @@
 Package: vol2birdR
 Type: Package
 Title: Vertical Profiles of Biological Signals in Weather Radar Data
-<<<<<<< HEAD
-Version: 1.0.0
-Date: 2023-05-05
-=======
-Version: 0.2.2.9046
+Version: 1.0.1
 Date: 2023-05-17
->>>>>>> 7325c1a8
 Authors@R: c(
     person("Anders", "Henja", email = "anders.henja@gmail.com", role = "aut",
     comment = "vol2birdR package author and author of RAVE and HLHDF libraries"),
